/**
 * PORTS TRACKER - BASE COLLECTOR
 *
 * This is the foundation for all platform-specific collectors.
 * Each collector is responsible for gathering system information,
 * applications, ports, and virtual machines from a specific platform.
 */

const { Logger } = require("../lib/logger");

class BaseCollector {
  /**
   * Create a new collector instance
   * @param {Object} config Configuration options
   */
  constructor(config = {}) {
    this.config = config;
    this.debug = config.debug || false;
    this.platform = "generic";
    this.platformName = "Generic Platform";
    
    // Initialize logger for this collector
    this.logger = new Logger(this.platformName, { debug: this.debug });
  }

  /**
   * Get basic system information
   * @returns {Promise<Object>} System information
   */
  async getSystemInfo() {
    throw new Error("Method not implemented: getSystemInfo()");
  }

  /**
   * Get list of running applications/containers
   * @returns {Promise<Array>} List of applications
   */
  async getApplications() {
    throw new Error("Method not implemented: getApplications()");
  }

  /**
   * Get list of open ports
   * @returns {Promise<Array>} List of port entries
   */
  async getPorts() {
    throw new Error("Method not implemented: getPorts()");
  }

  /**
   * Get list of virtual machines
   * @returns {Promise<Array>} List of VMs
   */
  async getVMs() {
    throw new Error("Method not implemented: getVMs()");
  }

  /**
   * Get all data from this collector
   * @returns {Promise<Object>} All collected data
   */
  async collectAll() {
    if (
      this.collect &&
      typeof this.collect === "function" &&
      this.collect !== BaseCollector.prototype.collect
    ) {
      return await this.collect();
    }

    // Otherwise use the standard approach
    try {
      const [systemInfo, applications, ports, vms] = await Promise.allSettled([
        this.getSystemInfo(),
        this.getApplications(),
        this.getPorts(),
        this.getVMs(),
      ]);

      return {
        platform: this.platform,
        platformName: this.platformName,
        systemInfo: systemInfo.status === "fulfilled" ? systemInfo.value : null,
        applications:
          applications.status === "fulfilled" ? applications.value : [],
        ports: ports.status === "fulfilled" ? ports.value : [],
        vms: vms.status === "fulfilled" ? vms.value : [],
        timestamp: new Date().toISOString(),
        errors: {
          systemInfo:
            systemInfo.status === "rejected" ? systemInfo.reason.message : null,
          applications:
            applications.status === "rejected"
              ? applications.reason.message
              : null,
          ports: ports.status === "rejected" ? ports.reason.message : null,
          vms: vms.status === "rejected" ? vms.reason.message : null,
        },
      };
    } catch (error) {
<<<<<<< HEAD
      this.logger.error('Error collecting all data', { err: error });
=======
      this.logger.error(`Error collecting all data: ${error.message}`);
>>>>>>> de161201
      return {
        platform: this.platform,
        platformName: this.platformName,
        systemInfo: null,
        applications: [],
        ports: [],
        vms: [],
        timestamp: new Date().toISOString(),
        errors: {
          general: error.message,
        },
      };
    }
  }

  /**
   * Store detection information for API access
   * @param {Object} info Detection information
   */
  setDetectionInfo(info) {
    this.detectionInfo = info;
  }

  /**
   * Check compatibility (to be implemented by subclasses)
   * @returns {Promise<number>} Confidence score 0-100
   */
  async isCompatible() {
    return 0;
  }

  /**
   * Normalize a port entry to ensure consistent format
   * @param {Object} entry Raw port entry
   * @returns {Object} Normalized port entry
   */
  normalizePortEntry(entry) {
    return {
      source: entry.source || this.platform,
      owner: entry.owner || "unknown",
      protocol: entry.protocol || "tcp",
      host_ip: entry.host_ip || "0.0.0.0",
      host_port: parseInt(entry.host_port, 10) || 0,
      target: entry.target || null,
      container_id: entry.container_id || null,
      vm_id: entry.vm_id || null,
      app_id: entry.app_id || null,
      created: entry.created || null,
      internal: entry.internal || false,
    };
  }

  /**
   * Info logging helper - always shows important operational information
   * @param {...any} args Arguments to log
   */
  logInfo(...args) {
    this.logger.info(...args);
  }

  /**
   * Debug logging helper - only shows when debug=true
   * @param {...any} args Arguments to log
   */
  log(...args) {
    this.logger.debug(...args);
  }

  /**
   * Error logging helper - always shows errors
   * @param {...any} args Arguments to log
   */
  logError(...args) {
    this.logger.error(...args);
  }

  /**
   * Warning logging helper - always shows warnings
   * @param {...any} args Arguments to log
   */
  logWarn(...args) {
    this.logger.warn(...args);
  }
}

module.exports = BaseCollector;<|MERGE_RESOLUTION|>--- conflicted
+++ resolved
@@ -98,11 +98,8 @@
         },
       };
     } catch (error) {
-<<<<<<< HEAD
       this.logger.error('Error collecting all data', { err: error });
-=======
-      this.logger.error(`Error collecting all data: ${error.message}`);
->>>>>>> de161201
+
       return {
         platform: this.platform,
         platformName: this.platformName,
