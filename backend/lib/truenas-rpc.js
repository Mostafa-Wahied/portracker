/**
 * TrueNAS JSON-RPC client library
 *
 * Provides communication with TrueNAS middleware primarily via WebSocket.
 * An API key is required for full functionality. If no API key is provided,
 * the client operates in a graceful degradation mode.
 * (Legacy Unix socket connection paths are currently not actively used by this client).
 */

const { connectWs } = require("./tn-ws");
const { Logger } = require('./logger');

/**
 * TrueNAS middleware client using Unix socket first, WebSocket fallback
 */
class TrueNASClient {
  constructor(options = {}) {
    this.logger = new Logger("TrueNAS-RPC", { debug: options.debug || false });
    this.appDebugEnabled = options.debug || false;

    this.client = null;
    this.clientType = null;
    this.connected = false;
    this.apiKey = process.env.TRUENAS_API_KEY || options.apiKey;
    this.host = options.host;
    this.port = options.port;
  }

  /**
   * Log error message. This is now an unconditional error log.
   * @param {...any} args Arguments to log
   */
  logError(...args) {
    this.logger.error(...args);
  }

  async connect() {
    if (this.connected) {
      return;
    }

    if (this.appDebugEnabled) {
      this.logger.debug("Attempting to connect...");
    }
    await this._doConnect();
  }

  async _doConnect() {
    try {
      if (this.appDebugEnabled) {
        this.logger.debug("Attempting WebSocket connection...");
      }

      if (!this.apiKey) {
        if (this.appDebugEnabled) {
          this.logger.info(
<<<<<<< HEAD
            "No API key provided - TrueNAS enhanced features will be disabled. Setting up graceful degradation."
=======
            "ℹ️ No API key provided - TrueNAS enhanced features will be disabled. Setting up graceful degradation."
>>>>>>> de161201
          );
        }
        this._setupGracefulDegradation();
        return;
      }

      if (this.appDebugEnabled) {
        this.logger.debug(
          "API key found - attempting authenticated WebSocket connection"
        );
      }
      const wsConnection = await connectWs({
        apiKey: this.apiKey,
        appDebugEnabled: this.appDebugEnabled,
        host: this.host,
        port: this.port,
      });
      this.client = wsConnection.requestFn;
      this.wsCloseFn = wsConnection.closeFn;
      this.clientType = "websocket";
      this.connected = true;
      if (this.appDebugEnabled) {
        this.logger.info("Connected via WebSocket with authentication");
      }
    } catch (wsError) {
      if (this.appDebugEnabled) {
        this.logger.warn(`WebSocket connection failed: ${wsError.message}`);
      }
  this.logger.error("WebSocket connection error", { err: wsError });
      this._setupGracefulDegradation();
    }
  }

  _setupGracefulDegradation() {
    if (this.appDebugEnabled) {
      this.logger.debug("Setting up graceful degradation mode for TrueNASClient");
    }

    this.client = async (method) => {
      if (this.appDebugEnabled) {
        this.logger.debug(
          `TrueNAS method ${method} called in graceful degradation mode. No API call made.`
        );
      }
      if (method === "system.info") return Promise.resolve({});
      if (method === "app.query") return Promise.resolve([]);
      if (method === "virt.instance.query") return Promise.resolve([]);
      return Promise.resolve(null);
    };

    this.clientType = "graceful-degradation";
    this.connected = true;
    if (this.appDebugEnabled) {
      this.logger.info("TrueNASClient graceful degradation active.");
    }
  }

  async call(method, params = []) {
    if (!this.connected) {
      await this.connect();
    }

    try {
      if (this.appDebugEnabled) {
<<<<<<< HEAD
        // Avoid logging raw params for privacy/safety
        this.logger.debug(`Calling TrueNAS API method: ${method}`);
=======
        this.logger.debug(`Calling TrueNAS API method: ${method} with params:`, params);
>>>>>>> de161201
      }
      const result = await this.client(method, params);
      if (this.appDebugEnabled) {
        this.logger.debug(`Received response for ${method}`);
      }
      return result;
    } catch (err) {
      if (this.appDebugEnabled) {
        this.logger.warn(`Error calling TrueNAS API method ${method}:`, err.message);
      }
      this.logger.error(`TrueNAS RPC Error for method '${method}'`, { err });
      throw err;
    }
  }

  close() {
    if (this.wsCloseFn) {
      if (this.appDebugEnabled) {
        this.logger.debug("Closing TrueNASClient WebSocket connection via wsCloseFn");
      }
      this.wsCloseFn();
      this.wsCloseFn = null;
    }
    this.client = null;
    this.connected = false;
    if (this.appDebugEnabled) {
      this.logger.info("TrueNASClient connection closed and reset.");
    }
  }
}

module.exports = { TrueNASClient };<|MERGE_RESOLUTION|>--- conflicted
+++ resolved
@@ -54,11 +54,7 @@
       if (!this.apiKey) {
         if (this.appDebugEnabled) {
           this.logger.info(
-<<<<<<< HEAD
             "No API key provided - TrueNAS enhanced features will be disabled. Setting up graceful degradation."
-=======
-            "ℹ️ No API key provided - TrueNAS enhanced features will be disabled. Setting up graceful degradation."
->>>>>>> de161201
           );
         }
         this._setupGracefulDegradation();
@@ -123,12 +119,7 @@
 
     try {
       if (this.appDebugEnabled) {
-<<<<<<< HEAD
-        // Avoid logging raw params for privacy/safety
         this.logger.debug(`Calling TrueNAS API method: ${method}`);
-=======
-        this.logger.debug(`Calling TrueNAS API method: ${method} with params:`, params);
->>>>>>> de161201
       }
       const result = await this.client(method, params);
       if (this.appDebugEnabled) {
