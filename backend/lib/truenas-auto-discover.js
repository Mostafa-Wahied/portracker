--- conflicted
+++ resolved
@@ -9,15 +9,7 @@
 // Initialize logger for auto-discovery
 const logger = new Logger("TrueNAS-Discovery", { debug: process.env.DEBUG === 'true' });
 
-<<<<<<< HEAD
 // Helper function for debug logging
-=======
-/**
- * Logs a debug message using the TrueNAS-Discovery logger.
- * @param {string} message - The debug message to log.
- * @param {...any} args - Additional arguments to include in the log message.
- */
->>>>>>> de161201
 function debugDiscovery(message, ...args) {
   logger.debug(message, ...args);
 }
