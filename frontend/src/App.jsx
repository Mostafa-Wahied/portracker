import React, { useEffect, useState, useCallback } from "react";
import { TooltipProvider } from "@/components/ui/tooltip";
import {
  Dialog,
  DialogContent,
  DialogHeader,
  DialogFooter,
  DialogTitle,
  DialogDescription,
} from "@/components/ui/dialog";
import { Input } from "@/components/ui/input";
import { Button } from "@/components/ui/button";
import { AppHeader } from "./components/layout/AppHeader";
import { ServerSection } from "./components/server/ServerSection";
import { Sidebar } from "./components/layout/Sidebar";
import { Label } from "@/components/ui/label";
import { DashboardLayout } from "./components/layout/DashboardLayout";
import { MultipleServerSkeleton } from "./components/server/MultipleServerSkeleton";
import { BarChart3 } from "lucide-react";
import Logger from "./lib/logger";

const keyOf = (srvId, p) => `${srvId}-${p.host_ip}-${p.host_port}`;

// Initialize logger for App component
const logger = new Logger('App');

<<<<<<< HEAD
=======
/**
 * Main React component for the server and port monitoring dashboard.
 *
 * Manages state, data fetching, transformation, and user interactions for displaying and managing servers and their network ports. Handles UI preferences, filtering, searching, note editing, port ignoring, server addition and deletion, and clipboard actions. Synchronizes relevant state with localStorage and supports auto-refresh and error fallback mechanisms.
 *
 * @return {JSX.Element} The rendered dashboard application.
 */
>>>>>>> de161201
export default function App() {
  const [groups, setGroups] = useState([]);
  const [loading, setLoading] = useState(true);
  const [error, setError] = useState(null);
  const [autoRefresh, setAutoRefresh] = useState(false);

  const [noteModalOpen, setNoteModalOpen] = useState(false);
  const [modalSrvId, setModalSrvId] = useState("");
  const [modalPort, setModalPort] = useState(null);
  const [draftNote, setDraftNote] = useState("");

  const [actionFeedback, setActionFeedback] = useState({
    copy: null,
    edit: null,
    hide: null,
    unhide: null,
  });

  const [isDarkMode, setIsDarkMode] = useState(() => {
    if (localStorage.theme === "dark") {
      return true;
    }
    if (localStorage.theme === "light") {
      return false;
    }
    return window.matchMedia("(prefers-color-scheme: dark)").matches;
  });

  const [servers, setServers] = useState([]);
  const [selectedServer, setSelectedServer] = useState(
    () => localStorage.getItem("selectedServerId") || null
  );

  const [searchTerm, setSearchTerm] = useState("");
  const [searchHighlighting, setSearchHighlighting] = useState(() => {
    try {
      const saved = localStorage.getItem("searchHighlighting");
      return saved ? JSON.parse(saved) : true;
    } catch {
      return true;
    }
  });
  const [filters, setFilters] = useState(() => {
    try {
      const saved = localStorage.getItem("portFilters");
      return saved
        ? JSON.parse(saved)
        : {
            docker: true,
            system: false,
          };
    } catch {
      return {
        docker: true,
        system: false,
      };
    }
  });

  const [expandedServers, setExpandedServers] = useState(() => {
    try {
      const saved = localStorage.getItem("expandedServers");
      return saved ? JSON.parse(saved) : {};
    } catch {
      return {};
    }
  });

  const [openAccordions, setOpenAccordions] = useState(() => {
    try {
      const saved = localStorage.getItem("openAccordions");
      return saved ? JSON.parse(saved) : {};
    } catch {
      return {};
    }
  });

  const [infoCardLayout, setInfoCardLayout] = useState(() => {
    try {
      const saved = localStorage.getItem("infoCardLayout");
      return saved || "grid";
    } catch {
      return "grid";
    }
  });

  const [portLayout, setPortLayout] = useState(() => {
    try {
      const saved = localStorage.getItem("portLayout");
      return saved || "list";
    } catch {
      return "list";
    }
  });

  const [isSidebarOpen, setSidebarOpen] = useState(false);

  useEffect(() => {
    if (isDarkMode) {
      document.documentElement.classList.add("dark");
      localStorage.theme = "dark";
    } else {
      document.documentElement.classList.remove("dark");
      localStorage.theme = "light";
    }
  }, [isDarkMode]);

  useEffect(() => {
    try {
      localStorage.setItem("portFilters", JSON.stringify(filters));
    } catch (error) {
      logger.warn("Failed to save filter settings:", error);
    }
  }, [filters]);

  useEffect(() => {
    try {
      localStorage.setItem("expandedServers", JSON.stringify(expandedServers));
    } catch (error) {
      logger.warn("Failed to save expanded servers state:", error);
    }
  }, [expandedServers]);

  useEffect(() => {
    try {
      localStorage.setItem("openAccordions", JSON.stringify(openAccordions));
    } catch (error) {
      logger.warn("Failed to save open accordions state:", error);
    }
  }, [openAccordions]);

  useEffect(() => {
    try {
      localStorage.setItem("infoCardLayout", infoCardLayout);
    } catch (error) {
      logger.warn("Failed to save info card layout setting:", error);
    }
  }, [infoCardLayout]);

  useEffect(() => {
    try {
      localStorage.setItem("portLayout", portLayout);
    } catch (error) {
      logger.warn("Failed to save port layout setting:", error);
    }
  }, [portLayout]);

  useEffect(() => {
    if (selectedServer) {
      localStorage.setItem("selectedServerId", selectedServer);
    } else {
      localStorage.removeItem("selectedServerId");
    }
  }, [selectedServer]);

  useEffect(() => {
    try {
      localStorage.setItem(
        "searchHighlighting",
        JSON.stringify(searchHighlighting)
      );
    } catch (error) {
      logger.warn("Failed to save search highlighting setting:", error);
    }
  }, [searchHighlighting]);

  const handleSelectServer = useCallback((serverId) => {
    setSelectedServer(serverId);
    if (window.innerWidth < 768) {
      setSidebarOpen(false);
    }
  }, []);

  const toggleServerExpanded = useCallback((serverId) => {
    setExpandedServers((prev) => ({
      ...prev,
      [serverId]: !prev[serverId],
    }));
  }, []);

  const handleAccordionChange = useCallback((serverId, openItems) => {
    setOpenAccordions((prev) => ({
      ...prev,
      [serverId]: openItems,
    }));
  }, []);

  const transformCollectorData = useCallback(
    async (collectorData, serverId) => {
      if (!collectorData.ports || !Array.isArray(collectorData.ports)) {
        logger.warn(
          `transformCollectorData: No ports array in collectorData for serverId ${serverId}`,
          collectorData
        );
        return [];
      }

      const transformedPorts = collectorData.ports
        .filter((port) => {
          if (
            port.host_ip &&
            (port.host_ip.includes("::") || port.host_ip === "[::]")
          ) {
            return false;
          }
          if (!port.host_port || port.host_port <= 0) return false;
          return true;
        })
        .map((port) => ({
          source: port.source || null,
          owner: port.owner || null,
          protocol: port.protocol || null,
          host_ip: port.host_ip || null,
          host_port: port.host_port || null,
          target: port.target || null,
          container_id: port.container_id || null,
          vm_id: port.vm_id || null,
          app_id: port.app_id || null,
          note: port.note || null,
          ignored: !!port.ignored,
          created: port.created || null,
          internal: port.internal || false,
        }));

      const uniquePorts = [];
      const seenKeys = new Set();

      transformedPorts.forEach((port) => {
        const key = port.internal 
          ? `${port.container_id || port.app_id}:${port.host_port}:internal`
          : `${port.host_ip}:${port.host_port}:${port.owner}`;      
        if (!seenKeys.has(key)) {
          seenKeys.add(key);
          uniquePorts.push(port);
        } else {
          logger.debug(`DUPLICATE DETECTED - Filtering out port with key: ${key}`, port);
        }
      });

      const groupMap = new Map();

      uniquePorts.forEach((port) => {
        if (port.source === "docker") {
          const groupKey = port.container_id || port.app_id || port.owner;
          if (!groupMap.has(groupKey)) {
            groupMap.set(groupKey, []);
          }
          groupMap.get(groupKey).push(port);
        } else {
          const uniqueKey = `${port.source}-${port.host_ip}-${port.host_port}-${
            port.owner
          }-${port.pid || Math.random()}`;
          groupMap.set(uniqueKey, [port]);
        }
      });

      const portsWithGroupInfo = [];

      groupMap.forEach((portsInGroup) => {
        portsInGroup.sort((a, b) => a.host_port - b.host_port);

        portsInGroup.forEach((port, index) => {
          portsWithGroupInfo.push({
            ...port,
            groupId:
              port.source === "docker"
                ? port.container_id || port.app_id || port.owner
                : `${port.source}-${port.host_ip}-${port.host_port}-${
                    port.owner
                  }-${port.pid || Math.random()}`,
            groupIndex: index,
            groupCount: portsInGroup.length,
            groupSiblings: portsInGroup.map(
              (p) => `${p.host_ip}:${p.host_port}`
            ),
          });
        });
      });

      logger.debug(
        `Final result: Transformed ${collectorData.ports.length} raw ports into ${portsWithGroupInfo.length} unique valid ports with grouping`
      );
      return portsWithGroupInfo;
    },
    []
  );

  const fetchAll = useCallback(async () => {
    setLoading(true);
    setError(null);

    try {
      const serversResponse = await fetch("/api/servers");
      if (!serversResponse.ok) {
        throw new Error(`Failed to fetch servers: ${serversResponse.status}`);
      }
      const currentServers = await serversResponse.json();

      const enrichedServers = await Promise.all(
        currentServers.map(async (server) => {
          if (server.id === "local") {
            try {
              const scanResponse = await fetch(
                `/api/servers/${server.id}/scan`
              );
              if (scanResponse.ok) {
                const scanData = await scanResponse.json();
                const transformedPorts = await transformCollectorData(
                  scanData,
                  server.id
                );
                return {
                  id: server.id,
                  server: server.label,
                  ok: true,
                  platform: scanData.platform,
                  platformName: scanData.platformName,
                  data: transformedPorts,
                  systemInfo: scanData.systemInfo,
                  applications: scanData.applications,
                  vms: scanData.vms,
                  parentId: server.parentId,
                  platform_type: server.platform_type || scanData.platform,
                  enhancedFeaturesEnabled: true,
                };
              } else {
                const errorData = await scanResponse
                  .json()
                  .catch(() => ({
                    error: `Local scan failed with status ${scanResponse.status}`,
                  }));
                logger.warn(
                  `Local scan API for ${server.id} failed:`,
                  errorData.error
                );
                return {
                  id: server.id,
                  server: server.label,
                  ok: false,
                  error: errorData.error || "Local server data unavailable",
                  data: [],
                  parentId: server.parentId,
                  platform_type: server.platform_type || "unknown",
                };
              }
            } catch (error) {
              logger.error("Error scanning local server:", error);
              return {
                id: server.id,
                server: server.label,
                ok: false,
                error: error.message,
                data: [],
                parentId: server.parentId,
                platform_type: server.platform_type || "unknown",
              };
            }
          }

          if (server.type === "peer" && server.url) {
            try {
              const scanResponse = await fetch(
                `/api/servers/${server.id}/scan`
              );
              if (scanResponse.ok) {
                const scanData = await scanResponse.json();
                const transformedPorts = await transformCollectorData(
                  scanData,
                  server.id
                );
                return {
                  id: server.id,
                  server: server.label,
                  ok: true,
                  url: server.url,
                  platform: scanData.platform,
                  platformName: scanData.platformName,
                  data: transformedPorts,
                  systemInfo: scanData.systemInfo,
                  applications: scanData.applications,
                  vms: scanData.vms,
                  parentId: server.parentId,
                  platform_type: server.platform_type || scanData.platform,
                  enhancedFeaturesEnabled: true,
                };
              } else {
                const errorData = await scanResponse.json().catch(() => ({
                  error: `Failed to scan peer '${server.label}' via backend. Status: ${scanResponse.status}`,
                }));
                logger.warn(
                  `Failed to scan peer ${server.id} (${server.label}):`,
                  errorData.details || errorData.error
                );
                return {
                  id: server.id,
                  server: server.label,
                  ok: false,
                  error:
                    errorData.details ||
                    errorData.error ||
                    `Scan failed (status ${scanResponse.status})`,
                  data: [],
                  parentId: server.parentId,
                  platform_type: server.platform_type || "unknown",
                };
              }
            } catch (error) {
              logger.error(
                `Error fetching scan for peer ${server.id} (${server.label}):`,
                error
              );
              return {
                id: server.id,
                server: server.label,
                ok: false,
                error: `Network error fetching scan: ${error.message}`,
                data: [],
                parentId: server.parentId,
                platform_type: server.platform_type || "unknown",
              };
            }
          }

          return {
            id: server.id,
            server: server.label,
            ok: false,
            error: "Server type not scannable or misconfigured",
            data: [],
            parentId: server.parentId,
            platform_type: server.platform_type || "unknown",
          };
        })
      );

      setGroups(enrichedServers);
      setTimeout(() => setLoading(false), 300);
    } catch (error) {
      logger.error("Error in fetchAll:", error);

      try {
        logger.warn(
          "Primary fetch failed, attempting complete fallback to legacy API"
        );
        const fallbackResponse = await fetch("/api/all-ports");
        if (fallbackResponse.ok) {
          const legacyData = await fallbackResponse.json();
          setGroups(legacyData);
          setTimeout(() => setLoading(false), 300);
          return;
        }
      } catch (fallbackError) {
        logger.error("Even fallback API failed:", fallbackError);
      }

      setError(error.toString());
      setLoading(false);
    }
  }, [transformCollectorData]);

  const handleLogoClick = useCallback(() => {
    fetchAll();
    if (window.innerWidth < 768) {
      setSidebarOpen(false);
    }
  }, [fetchAll]);

  useEffect(() => {
    if (!autoRefresh) return;
    const interval = setInterval(fetchAll, 30000);
    return () => clearInterval(interval);
  }, [autoRefresh, fetchAll]);

  useEffect(() => {
    fetchAll();
  }, [fetchAll]);

  useEffect(() => {
    if (!loading && groups.length > 0) {
      const selectionIsValid =
        selectedServer && groups.some((g) => g.id === selectedServer);
      if (!selectionIsValid) {
        setSelectedServer(groups[0].id);
      }
    } else if (!loading && groups.length === 0 && selectedServer) {
      setSelectedServer(null);
    }
  }, [groups, loading, selectedServer]);

  const toggleIgnore = useCallback(
    (srvId, p) => {
      const newIgnoredState = !p.ignored;

      setGroups((currentGroups) =>
        currentGroups.map((group) => {
          if (group.id === srvId) {
            const updatedData = group.data.map((port) => {
              if (
                port.host_ip === p.host_ip &&
                port.host_port === p.host_port
              ) {
                return { ...port, ignored: newIgnoredState };
              }
              return port;
            });
            return { ...group, data: updatedData };
          }
          return group;
        })
      );

      let targetUrl = "/api/ignores";
      let isPeer = false;

      if (srvId !== "local") {
        const server = servers.find((s) => s.id === srvId);
        if (server && server.url) {
          targetUrl = `${server.url.replace(/\/+$/, "")}/api/ignores`;
          isPeer = true;
        }
      }

      fetch(targetUrl, {
        method: "POST",
        headers: { "Content-Type": "application/json" },
        body: JSON.stringify({
          server_id: isPeer ? "local" : srvId,
          host_ip: p.host_ip,
          host_port: p.host_port,
          ignored: newIgnoredState,
        }),
      })
        .then((response) => {
          if (!response.ok)
            throw new Error("Failed to update ignore status on backend.");
        })
        .catch((error) => {
          logger.error("Error toggling ignore:", error);
          setGroups((currentGroups) =>
            currentGroups.map((group) => {
              if (group.id === srvId) {
                const revertedData = group.data.map((port) => {
                  if (
                    port.host_ip === p.host_ip &&
                    port.host_port === p.host_port
                  ) {
                    return { ...port, ignored: p.ignored };
                  }
                  return port;
                });
                return { ...group, data: revertedData };
              }
              return group;
            })
          );
        });
    },
    [servers]
  );

  const openNoteModal = useCallback((srvId, p) => {
    setModalSrvId(srvId);
    setModalPort(p);
    setDraftNote(p.note || "");
    setNoteModalOpen(true);
  }, []);

  const saveNote = useCallback(() => {
    if (!modalPort) return;
    const originalNote = modalPort.note || "";

    setGroups((currentGroups) =>
      currentGroups.map((group) => {
        if (group.id === modalSrvId) {
          const updatedData = group.data.map((port) => {
            if (
              port.host_ip === modalPort.host_ip &&
              port.host_port === modalPort.host_port
            ) {
              return { ...port, note: draftNote };
            }
            return port;
          });
          return { ...group, data: updatedData };
        }
        return group;
      })
    );
    setNoteModalOpen(false);

    let targetUrl = "/api/notes";
    let isPeer = false;
    const currentServerIdForNote = modalSrvId;

    if (currentServerIdForNote !== "local") {
      const server = servers.find((s) => s.id === currentServerIdForNote);
      if (server && server.url) {
        targetUrl = `${server.url.replace(/\/+$/, "")}/api/notes`;
        isPeer = true;
      }
    }

    fetch(targetUrl, {
      method: "POST",
      headers: { "Content-Type": "application/json" },
      body: JSON.stringify({
        server_id: isPeer ? "local" : currentServerIdForNote,
        host_ip: modalPort.host_ip,
        host_port: modalPort.host_port,
        note: draftNote,
      }),
    })
      .then((response) => {
        if (!response.ok) throw new Error("Failed to save note on backend.");
      })
      .catch((error) => {
        logger.error("Error saving note:", error);
        setGroups((currentGroups) =>
          currentGroups.map((group) => {
            if (group.id === modalSrvId) {
              const revertedData = group.data.map((port) => {
                if (
                  port.host_ip === modalPort.host_ip &&
                  port.host_port === modalPort.host_port
                ) {
                  return { ...port, note: originalNote };
                }
                return port;
              });
              return { ...group, data: revertedData };
            }
            return group;
          })
        );
      });
  }, [modalSrvId, modalPort, draftNote, servers]);

  const fetchServers = useCallback(() => {
    fetch("/api/servers")
      .then((r) => r.json())
      .then(setServers)
      .catch(logger.error);
  }, []);

  const addServer = useCallback(
    async (serverData, isUpdate = false) => {
      if (isUpdate) {
        const originalGroups = groups;
        const updatedGroups = groups.map((g) => {
          if (g.id === serverData.id) {
            return {
              ...g,
              server: serverData.label,
              label: serverData.label,
              url: serverData.url,
              parentId: serverData.parentId || null,
              platform_type: serverData.platform_type,
            };
          }
          return g;
        });
        setGroups(updatedGroups);

        try {
          const response = await fetch("/api/servers", {
            method: "POST",
            headers: { "Content-Type": "application/json" },
            body: JSON.stringify({
              id: serverData.id,
              label: serverData.label,
              url: serverData.url,
              parentId: serverData.parentId || null,
              type: serverData.type || "peer",
              unreachable: serverData.unreachable || false,
              platform_type: serverData.platform_type || "unknown",
            }),
          });

          if (!response.ok) {
            const errorData = await response.json();
            throw new Error(errorData.error || "Validation failed");
          }
        } catch (error) {
          setGroups(originalGroups);
          logger.error("Failed to save server:", error);
          throw error;
        }
      } else {
        const placeholderServer = {
          id: serverData.id,
          server: serverData.label,
          label: serverData.label,
          url: serverData.url,
          parentId: serverData.parentId || null,
          platform_type: serverData.platform_type,
          ok: null,
          data: [],
          systemInfo: {},
          vms: [],
        };

        setGroups((currentGroups) => [...currentGroups, placeholderServer]);

        try {
          const response = await fetch("/api/servers", {
            method: "POST",
            headers: { "Content-Type": "application/json" },
            body: JSON.stringify({
              id: serverData.id,
              label: serverData.label,
              url: serverData.url,
              parentId: serverData.parentId || null,
              type: serverData.type || "peer",
              unreachable: serverData.unreachable || false,
              platform_type: serverData.platform_type || "unknown",
            }),
          });

          if (!response.ok) {
            const errorData = await response.json();
            throw new Error(errorData.error || "Validation failed");
          }

          const scanResponse = await fetch(
            `/api/servers/${serverData.id}/scan`
          );
          if (scanResponse.ok) {
            const scanData = await scanResponse.json();
            const transformedPorts = await transformCollectorData(
              scanData,
              serverData.id
            );

            const finalServerData = {
              id: serverData.id,
              server: serverData.label,
              label: serverData.label,
              ok: true,
              url: serverData.url,
              platform: scanData.platform,
              platformName: scanData.platformName,
              data: transformedPorts,
              systemInfo: scanData.systemInfo,
              applications: scanData.applications,
              vms: scanData.vms,
              parentId: serverData.parentId,
              platform_type: serverData.platform_type || scanData.platform,
              enhancedFeaturesEnabled: true,
            };

            setGroups((currentGroups) =>
              currentGroups.map((g) =>
                g.id === serverData.id ? finalServerData : g
              )
            );
          } else {
            const errorData = await scanResponse
              .json()
              .catch(() => ({ error: `Scan failed` }));
            setGroups((currentGroups) =>
              currentGroups.map((g) => {
                if (g.id === serverData.id) {
                  return {
                    ...g,
                    ok: false,
                    error: errorData.details || errorData.error,
                  };
                }
                return g;
              })
            );
          }
        } catch (error) {
          logger.error("Failed to add server:", error);
          setGroups((currentGroups) =>
            currentGroups.filter((g) => g.id !== serverData.id)
          );
          throw error;
        }
      }
    },
    [groups, transformCollectorData]
  );

  const deleteServer = useCallback(
    async (id) => {
      const originalServers = servers;
      const originalGroups = groups;

      setServers((currentServers) => currentServers.filter((s) => s.id !== id));
      setGroups((currentGroups) => currentGroups.filter((g) => g.id !== id));

      if (selectedServer === id) {
        setSelectedServer(null);
      }

      try {
        const response = await fetch(`/api/servers/${id}`, {
          method: "DELETE",
        });

        if (!response.ok) {
          throw new Error(`Failed to delete server: ${response.status}`);
        }

        await fetchServers();
      } catch (error) {
        setServers(originalServers);
        setGroups(originalGroups);
        logger.error("Failed to delete server:", error);
      }
    },
    [servers, groups, selectedServer, fetchServers]
  );

  useEffect(() => {
    fetchServers();
  }, [fetchServers]);

  const filterPorts = (group) => {
    if (!group.ok || !group.data) return group;

    const filteredData = group.data.filter((port) => {
      const matchesSourceFilter =
        (port.source === "docker" && filters.docker) ||
        (port.source === "system" && filters.system);

      if (!matchesSourceFilter) return false;

      if (!searchTerm) return true;

      const searchLower = searchTerm.toLowerCase();
      return (
        port.host_port.toString().includes(searchLower) ||
        (port.owner && port.owner.toLowerCase().includes(searchLower)) ||
        (port.host_ip && port.host_ip.includes(searchLower)) ||
        port.target?.includes?.(searchLower) ||
        (port.note && port.note.toLowerCase().includes(searchLower))
      );
    });

    return {
      ...group,
      data: filteredData,
    };
  };

  function renderServer(server) {
    const filteredServer = filterPorts(server);

    return (
      <ServerSection
        key={server.id}
        id={server.id}
        server={server.server}
        ok={server.ok}
        data={filteredServer.data || []}
        error={server.error}
        errorType={server.errorType}
        searchTerm={searchHighlighting ? searchTerm : ""}
        actionFeedback={actionFeedback}
        onNote={openNoteModal}
        onToggleIgnore={toggleIgnore}
        onCopy={(p, portProtocol) => {
          let hostForCopy;
          if (server.id === "local" &&
              (p.host_ip === "0.0.0.0" ||
               p.host_ip === "127.0.0.1" ||
               p.host_ip === "[::]" ||
               p.host_ip === "[::1]")) {
            hostForCopy = window.location.hostname;
          }
          else if (
            server.id !== "local" &&
            server.url &&
            (p.host_ip === "0.0.0.0" ||
             p.host_ip === "127.0.0.1" ||
             p.host_ip === "[::]" ||
             p.host_ip === "[::1]")
          ) {
            try {
              hostForCopy = new URL(server.url).hostname;
            } catch {
              hostForCopy = "localhost";
            }
          }
          else {
            hostForCopy = p.host_ip;
          }

          const actualProtocol = portProtocol || "http";
          const urlToCopy = `${actualProtocol}://${hostForCopy}:${p.host_port}`;

          if (navigator.clipboard && navigator.clipboard.writeText) {
            navigator.clipboard
              .writeText(urlToCopy)
              .then(() => {
                setActionFeedback(prev => ({ 
                  ...prev, 
                  copy: { id: keyOf(server.id, p) } 
                }));
                setTimeout(
                  () => setActionFeedback(prev => ({ 
                    ...prev, 
                    copy: null 
                  })),
                  1500
                );
              })
              .catch((err) => {
                logger.warn("Clipboard write failed, using fallback:", err);
                copyToClipboardFallback(urlToCopy, server.id, p);
              });
          } else {
            copyToClipboardFallback(urlToCopy, server.id, p);
          }
        }}
        serverUrl={server.url}
        platformName={server.platformName}
        systemInfo={server.systemInfo}
        vms={server.vms}
        infoCardLayout={infoCardLayout}
        onInfoCardLayoutChange={setInfoCardLayout}
        portLayout={portLayout}
        onPortLayoutChange={setPortLayout}
        isExpanded={!!expandedServers[server.id]}
        onToggleExpanded={() => toggleServerExpanded(server.id)}
        openAccordionItems={openAccordions[server.id] ?? ["system-info", "vms"]}
        onAccordionChange={(items) => handleAccordionChange(server.id, items)}
      />
    );
  }

  const serverToRender = selectedServer
    ? groups.find((g) => g.id === selectedServer)
    : null;
  const noDataForSelection = selectedServer && !serverToRender && !loading;

  return (
    <TooltipProvider>
      <div className="flex flex-col h-screen bg-slate-50 dark:bg-slate-950">
        <AppHeader
          groups={groups}
          loading={loading}
          onRefresh={fetchAll}
          autoRefresh={autoRefresh}
          setAutoRefresh={setAutoRefresh}
          searchTerm={searchTerm}
          onSearchChange={setSearchTerm}
          searchHighlighting={searchHighlighting}
          onSearchHighlightingChange={setSearchHighlighting}
          filters={filters}
          onFilterChange={setFilters}
          selectedServer={selectedServer}
          isDarkMode={isDarkMode}
          onThemeToggle={() => setIsDarkMode(!isDarkMode)}
          onGoHome={handleLogoClick}
          onToggleSidebar={() => setSidebarOpen(!isSidebarOpen)}
        />
        <DashboardLayout
          isSidebarOpen={isSidebarOpen}
          onCloseSidebar={() => setSidebarOpen(false)}
          sidebar={
            <Sidebar
              servers={groups}
              selectedId={selectedServer}
              onSelect={handleSelectServer}
              onAdd={addServer}
              onDelete={deleteServer}
              loading={loading}
            />
          }
        >
          <main className="flex-1 overflow-auto">
            <div className="p-6">
              {loading && (
                <MultipleServerSkeleton count={selectedServer ? 1 : 2} />
              )}

              {error && !loading && (
                <div className="bg-red-50 dark:bg-red-900/20 border border-red-200 dark:border-red-800 rounded-lg p-4 mb-6">
                  <p className="text-red-800 dark:text-red-200">{error}</p>
                </div>
              )}

              {!loading && !selectedServer && (
                <div className="text-center py-24 text-slate-500 dark:text-slate-400 flex flex-col items-center">
                  <BarChart3 className="h-16 w-16 mb-4 text-slate-400" />
                  <h2 className="text-xl font-semibold text-slate-700 dark:text-slate-300">
                    Dashboard Home
                  </h2>
                  <p className="mt-2 max-w-md">
                    Select a server from the sidebar to view its ports, system
                    information, and more. Use the "Add Server" button to
                    connect to new local or remote environments.
                  </p>
                </div>
              )}

              {!loading && noDataForSelection && (
                <div className="text-center py-12 text-gray-500 dark:text-slate-400">
                  No data available for the selected server. It might be offline
                  or misconfigured.
                </div>
              )}

              {!loading && serverToRender && (
                <div className="space-y-8">{renderServer(serverToRender)}</div>
              )}
            </div>
          </main>
        </DashboardLayout>
      </div>

      <Dialog open={noteModalOpen} onOpenChange={setNoteModalOpen}>
        <DialogContent>
          <DialogHeader>
            <DialogTitle>Edit Port Note</DialogTitle>
            <DialogDescription>
              Add or edit a note for this port to help remember its purpose or
              configuration.
            </DialogDescription>
          </DialogHeader>
          <div className="space-y-4 py-4">
            <div className="space-y-2">
              <Label htmlFor="note">Note</Label>
              <Input
                id="note"
                value={draftNote}
                onChange={(e) => setDraftNote(e.target.value)}
                placeholder="Add a note..."
              />
            </div>
          </div>
          <DialogFooter>
            <Button variant="outline" onClick={() => setNoteModalOpen(false)}>
              Cancel
            </Button>
            <Button onClick={saveNote}>Save</Button>
          </DialogFooter>
        </DialogContent>
      </Dialog>
    </TooltipProvider>
  );

  function copyToClipboardFallback(text, serverId, port) {
    const textArea = document.createElement("textarea");
    textArea.value = text;
    textArea.style.position = "fixed";
    textArea.style.left = "-999999px";
    textArea.style.top = "-999999px";
    document.body.appendChild(textArea);
    textArea.focus();
    textArea.select();

    try {
      const successful = document.execCommand("copy");
      if (successful) {
        setActionFeedback(prev => ({ 
          ...prev, 
          copy: { id: keyOf(serverId, port) } 
        }));
        setTimeout(() => setActionFeedback(prev => ({ 
          ...prev, 
          copy: null 
        })), 1500);
      } else {
        prompt("Copy this URL:", text);
      }
    } catch (err) {
      logger.warn("Copy failed:", err);
      prompt("Copy this URL:", text);
    } finally {
      document.body.removeChild(textArea);
    }
  }
}<|MERGE_RESOLUTION|>--- conflicted
+++ resolved
@@ -24,16 +24,7 @@
 // Initialize logger for App component
 const logger = new Logger('App');
 
-<<<<<<< HEAD
-=======
-/**
- * Main React component for the server and port monitoring dashboard.
- *
- * Manages state, data fetching, transformation, and user interactions for displaying and managing servers and their network ports. Handles UI preferences, filtering, searching, note editing, port ignoring, server addition and deletion, and clipboard actions. Synchronizes relevant state with localStorage and supports auto-refresh and error fallback mechanisms.
- *
- * @return {JSX.Element} The rendered dashboard application.
- */
->>>>>>> de161201
+
 export default function App() {
   const [groups, setGroups] = useState([]);
   const [loading, setLoading] = useState(true);
