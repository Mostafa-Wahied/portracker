import React, { useMemo, useEffect, useState } from "react";
import {
  ChevronDown,
  ChevronUp,
  List,
  Grid3x3,
  Table,
  Network,
  Activity,
  ArrowDownUp,
  HardDrive,
  Server as VmIcon,
  LayoutGrid,
  Rows,
  Info,
} from "lucide-react";
import { PortCard } from "./PortCard";
import { PortGridItem } from "./PortGridItem";
import { PortTable } from "./PortTable";
import { HiddenPortsDrawer } from "./HiddenPortsDrawer";
import { SystemInfoCard } from "./SystemInfoCard";
import Logger from "../../lib/logger";
import { VMsCard } from "./VMsCard";
import {
  Accordion,
  AccordionContent,
  AccordionItem,
  AccordionTrigger,
} from "@/components/ui/accordion";
import {
  DropdownMenu,
  DropdownMenuContent,
  DropdownMenuItem,
  DropdownMenuTrigger,
} from "@/components/ui/dropdown-menu";

/**
 * Renders a comprehensive server overview section, including system information, virtual machines, and port management with sorting, filtering, and multiple layout options.
 *
 * Displays server status, host details, and provides interactive controls for sorting and viewing ports in list, grid, card, or table formats. Allows toggling between expanded and collapsed views, managing hidden ports, and switching layouts for system info and VMs. Handles user actions such as copying, editing notes, and toggling port visibility.
 */
function ServerSectionComponent({
  server,
  ok,
  data,
  id,
  searchTerm,
  actionFeedback,
  onNote,
  onToggleIgnore,
  onCopy,
  serverUrl,
  platformName,
  systemInfo,
  vms,
  portLayout,
  onPortLayoutChange,
  isExpanded,
  onToggleExpanded,
  openAccordionItems,
  onAccordionChange,
  infoCardLayout,
  onInfoCardLayoutChange,
}) {
  // Initialize logger for ServerSection component
<<<<<<< HEAD
  const logger = useMemo(() => new Logger('ServerSection'), []);
=======
  const logger = new Logger('ServerSection');
>>>>>>> de161201
  
  const [sortConfig, setSortConfig] = useState(() => {
    try {
      const saved = localStorage.getItem("portSortConfig");
      return saved
        ? JSON.parse(saved)
        : { key: "default", direction: "ascending" };
    } catch {
      return { key: "default", direction: "ascending" };
    }
  });

  const visiblePorts = useMemo(
    () => (data ? data.filter((p) => !p.ignored) : []),
    [data]
  );
  const hiddenPorts = useMemo(
    () => (data ? data.filter((p) => p.ignored) : []),
    [data]
  );

  // Safety net: sanitize bad saved sort configs on mount
  useEffect(() => {
    const validKeys = ["default", "host_port", "owner", "created"];
    let { key, direction } = sortConfig;
    let changed = false;
    if (!validKeys.includes(key)) {
      key = "default";
      direction = "ascending";
      changed = true;
    }
    if (direction !== "ascending" && direction !== "descending") {
      direction = "ascending";
      changed = true;
    }
    if (changed) setSortConfig({ key, direction });
    // eslint-disable-next-line react-hooks/exhaustive-deps
  }, []);

  const sortedPorts = useMemo(() => {
    let sortablePorts = [...visiblePorts];

    if (sortConfig.key === "default") {
      return sortablePorts;
    }

    const asc = sortConfig.direction === "ascending";
    const normalizeForSort = (val) => {
      if (val == null) return "";
      if (Array.isArray(val)) return val.join(", ");
      if (typeof val === "number") return String(val);
      return String(val);
    };

    if (sortConfig.key) {
      sortablePorts.sort((a, b) => {
        // Numeric sorts
        if (sortConfig.key === "host_port") {
          const portA = parseInt(a.host_port, 10) || 0;
          const portB = parseInt(b.host_port, 10) || 0;
          return asc ? portA - portB : portB - portA;
        }
        if (sortConfig.key === "created") {
          const aNum = Number(a.created ?? 0);
          const bNum = Number(b.created ?? 0);
          return asc ? aNum - bNum : bNum - aNum;
        }

        // Safe string sort
        const valA = normalizeForSort(a[sortConfig.key]).toLowerCase();
        const valB = normalizeForSort(b[sortConfig.key]).toLowerCase();

        if (valA < valB) return asc ? -1 : 1;
        if (valA > valB) return asc ? 1 : -1;
        return 0;
      });
    }
    return sortablePorts;
  }, [visiblePorts, sortConfig]);

  useEffect(() => {
    try {
      localStorage.setItem("portSortConfig", JSON.stringify(sortConfig));
    } catch (error) {
      logger.warn("Failed to save sort config:", error);
    }
  }, [logger, sortConfig]);

  const getSortDisplayName = (key) => {
    switch (key) {
      case "default":
        return "Default";
      case "host_port":
        return "Port";
      case "owner":
        return "Service";
      default:
        return key.charAt(0).toUpperCase() + key.slice(1);
    }
  };

  const portsToDisplay =
    isExpanded || portLayout === "grid" ? sortedPorts : sortedPorts.slice(0, 8);

  const hasSystemInfo = systemInfo && Object.keys(systemInfo).length > 0;
  const hasVMs = vms && vms.length > 0;

  const getHostDisplay = () => {
    // For local server, use the current window's host (where the app is running)
    if (!serverUrl) {
      return window.location.host || "localhost";
    }
    
    try {
      const url = new URL(
        serverUrl.startsWith("http") ? serverUrl : `http://${serverUrl}`
      );
      return (
        url.hostname +
        (url.port && url.port !== "80" && url.port !== "443"
          ? `:${url.port}`
          : "")
      );
    } catch {
      return serverUrl.replace(/^https?:\/\//, "").replace(/\/.*$/, "") || "localhost";
    }
  };

  return (
    <div className="space-y-8">
      <div className="flex items-center gap-3">
        <div className="flex-1 min-w-0">
          <div className="flex items-center gap-3">
            <h1 className="text-3xl font-bold text-slate-800 dark:text-slate-200 truncate">
              {server}
            </h1>
            <span
              className={`inline-flex items-center px-3 py-1 rounded-full text-sm font-medium ${
                ok
                  ? "bg-green-100 text-green-800 dark:bg-green-900/30 dark:text-green-400"
                  : "bg-red-100 text-red-800 dark:bg-red-900/30 dark:text-red-400"
              }`}
            >
              <Activity className="h-4 w-4 mr-1.5" />
              {ok ? "Online" : "Offline"}
            </span>
          </div>
          <p className="text-sm text-slate-500 dark:text-slate-400 font-mono mt-1">
            {getHostDisplay()}
          </p>
        </div>
      </div>

      {(hasSystemInfo || hasVMs) && (
        <div>
          <div className="flex items-center justify-end mb-4">
            <div className="flex items-center space-x-1 bg-slate-100 dark:bg-slate-900 rounded-lg p-1">
              <button
                onClick={() => onInfoCardLayoutChange("grid")}
                className={`p-1.5 sm:p-2 rounded-md transition-colors ${
                  infoCardLayout === "grid"
                    ? "bg-white dark:bg-slate-700 text-slate-900 dark:text-slate-100 shadow-sm"
                    : "text-slate-500 dark:text-slate-400 hover:text-slate-700 dark:hover:text-slate-300"
                }`}
                title="Grid Layout"
              >
                <LayoutGrid className="h-4 w-4" />
              </button>
              <button
                onClick={() => onInfoCardLayoutChange("stacked")}
                className={`p-1.5 sm:p-2 rounded-md transition-colors ${
                  infoCardLayout === "stacked"
                    ? "bg-white dark:bg-slate-700 text-slate-900 dark:text-slate-100 shadow-sm"
                    : "text-slate-500 dark:text-slate-400 hover:text-slate-700 dark:hover:text-slate-300"
                }`}
                title="Stacked Layout"
              >
                <Rows className="h-4 w-4" />
              </button>
            </div>
          </div>
          <Accordion
            type="multiple"
            className={`w-full ${
              infoCardLayout === "grid"
                ? "grid grid-cols-1 lg:grid-cols-2 gap-6"
                : "space-y-6"
            }`}
            value={openAccordionItems}
            onValueChange={onAccordionChange}
          >
            {hasSystemInfo && (
              <AccordionItem
                value="system-info"
                className="border rounded-xl bg-white dark:bg-slate-800/50 border-slate-200 dark:border-slate-700/50 shadow-sm"
              >
                <AccordionTrigger className="px-6 py-4 text-lg font-semibold text-slate-900 dark:text-slate-100 hover:no-underline">
                  <div className="flex items-center">
                    <Info className="h-5 w-5 mr-3 text-slate-600 dark:text-slate-400" />
                    System Information
                  </div>
                </AccordionTrigger>
                <AccordionContent className="px-6 pb-6">
                  <SystemInfoCard
                    systemInfo={systemInfo}
                    platformName={platformName}
                  />
                </AccordionContent>
              </AccordionItem>
            )}
            {hasVMs && (
              <AccordionItem
                value="vms"
                className="border rounded-xl bg-white dark:bg-slate-800/50 border-slate-200 dark:border-slate-700/50 shadow-sm"
              >
                <AccordionTrigger className="px-6 py-4 text-lg font-semibold text-slate-900 dark:text-slate-100 hover:no-underline">
                  <div className="flex items-center">
                    <VmIcon className="h-5 w-5 mr-3 text-slate-600 dark:text-slate-400" />
                    Virtual Machines ({vms.length})
                  </div>
                </AccordionTrigger>
                <AccordionContent className="px-6 pb-6">
                  <VMsCard vms={vms} />
                </AccordionContent>
              </AccordionItem>
            )}
          </Accordion>
        </div>
      )}

      {/* Ports Section Card */}
      <div className="bg-white dark:bg-slate-800/50 rounded-xl border border-slate-200 dark:border-slate-700/50 shadow-sm">
        <div className="p-4 sm:p-6 border-b border-slate-200 dark:border-slate-700/50">
          <div className="flex flex-col sm:flex-row items-start sm:items-center justify-between gap-4">
            <h2 className="text-lg font-semibold text-slate-900 dark:text-slate-100 flex items-center">
              <Network className="h-5 w-5 mr-2 text-slate-600 dark:text-slate-400" />
              Ports
              <span className="ml-2 text-sm font-normal text-slate-500 dark:text-slate-400">
                ({visiblePorts.length})
              </span>
            </h2>
            <div className="flex items-center justify-start sm:justify-end flex-wrap gap-2">
              <DropdownMenu>
                <DropdownMenuTrigger asChild>
                  <button className="inline-flex items-center px-2 sm:px-3 py-2 border border-slate-300 dark:border-slate-700 rounded-lg text-sm font-medium text-slate-700 dark:text-slate-300 bg-white dark:bg-slate-800 hover:bg-slate-50 dark:hover:bg-slate-700 transition-colors">
                    <ArrowDownUp className="h-4 w-4 mr-2" />
                    <span className="hidden sm:inline">Sort By:&nbsp;</span>
                    {getSortDisplayName(sortConfig.key)}
                    {sortConfig.key !== "default" && (
                      <span className="ml-1 text-xs text-slate-500 dark:text-slate-400">
                        ({sortConfig.direction === "ascending" ? "Asc" : "Desc"}
                        )
                      </span>
                    )}
                  </button>
                </DropdownMenuTrigger>
                <DropdownMenuContent align="end">
                  <DropdownMenuItem
                    onClick={() =>
                      setSortConfig({ key: "default", direction: "ascending" })
                    }
                  >
                    <span
                      className={
                        sortConfig.key === "default"
                          ? "font-medium text-blue-600"
                          : ""
                      }
                    >
                      Default Order
                    </span>
                  </DropdownMenuItem>
                  <DropdownMenuItem
                    onClick={() =>
                      setSortConfig({
                        key: "host_port",
                        direction: "ascending",
                      })
                    }
                  >
                    <span
                      className={
                        sortConfig.key === "host_port" &&
                        sortConfig.direction === "ascending"
                          ? "font-medium text-blue-600"
                          : ""
                      }
                    >
                      Port (Asc)
                    </span>
                  </DropdownMenuItem>
                  <DropdownMenuItem
                    onClick={() =>
                      setSortConfig({
                        key: "host_port",
                        direction: "descending",
                      })
                    }
                  >
                    <span
                      className={
                        sortConfig.key === "host_port" &&
                        sortConfig.direction === "descending"
                          ? "font-medium text-blue-600"
                          : ""
                      }
                    >
                      Port (Desc)
                    </span>
                  </DropdownMenuItem>
                  <DropdownMenuItem
                    onClick={() =>
                      setSortConfig({ key: "owner", direction: "ascending" })
                    }
                  >
                    <span
                      className={
                        sortConfig.key === "owner" &&
                        sortConfig.direction === "ascending"
                          ? "font-medium text-blue-600"
                          : ""
                      }
                    >
                      Service (A-Z)
                    </span>
                  </DropdownMenuItem>
                  <DropdownMenuItem
                    onClick={() =>
                      setSortConfig({ key: "owner", direction: "descending" })
                    }
                  >
                    <span
                      className={
                        sortConfig.key === "owner" &&
                        sortConfig.direction === "descending"
                          ? "font-medium text-blue-600"
                          : ""
                      }
                    >
                      Service (Z-A)
                    </span>
                  </DropdownMenuItem>
                  <DropdownMenuItem
                    onClick={() =>
                      setSortConfig({ key: "created", direction: "ascending" })
                    }
                  >
                    <span
                      className={
                        sortConfig.key === "created" &&
                        sortConfig.direction === "ascending"
                          ? "font-medium text-blue-600"
                          : ""
                      }
                    >
                      Created (Oldest)
                    </span>
                  </DropdownMenuItem>
                  <DropdownMenuItem
                    onClick={() =>
                      setSortConfig({ key: "created", direction: "descending" })
                    }
                  >
                    <span
                      className={
                        sortConfig.key === "created" &&
                        sortConfig.direction === "descending"
                          ? "font-medium text-blue-600"
                          : ""
                      }
                    >
                      Created (Newest)
                    </span>
                  </DropdownMenuItem>
                </DropdownMenuContent>
              </DropdownMenu>
              <div className="flex items-center space-x-1 bg-slate-100 dark:bg-slate-800 rounded-lg p-1">
                <button
                  onClick={() => onPortLayoutChange("list")}
                  className={`p-1.5 sm:p-2 rounded-md transition-colors ${
                    portLayout === "list"
                      ? "bg-white dark:bg-slate-700 text-slate-900 dark:text-slate-100 shadow-sm"
                      : "text-slate-500 dark:text-slate-400 hover:text-slate-700 dark:hover:text-slate-300"
                  }`}
                  title="List view"
                >
                  <List className="h-4 w-4" />
                </button>
                <button
                  onClick={() => onPortLayoutChange("grid")}
                  className={`p-1.5 sm:p-2 rounded-md transition-colors ${
                    portLayout === "grid"
                      ? "bg-white dark:bg-slate-700 text-slate-900 dark:text-slate-100 shadow-sm"
                      : "text-slate-500 dark:text-slate-400 hover:text-slate-700 dark:hover:text-slate-300"
                  }`}
                  title="Grid view"
                >
                  <Grid3x3 className="h-4 w-4" />
                </button>
                <button
                  onClick={() => onPortLayoutChange("table")}
                  className={`p-1.5 sm:p-2 rounded-md transition-colors ${
                    portLayout === "table"
                      ? "bg-white dark:bg-slate-700 text-slate-900 dark:text-slate-100 shadow-sm"
                      : "text-slate-500 dark:text-slate-400 hover:text-slate-700 dark:hover:text-slate-300"
                  }`}
                  title="Table view"
                >
                  <Table className="h-4 w-4" />
                </button>
              </div>
              {sortedPorts.length > 8 && portLayout !== "grid" && (
                <button
                  onClick={onToggleExpanded}
                  className="inline-flex items-center px-2 sm:px-3 py-2 border border-slate-300 dark:border-slate-700 rounded-lg text-sm font-medium text-slate-700 dark:text-slate-300 bg-white dark:bg-slate-800 hover:bg-slate-50 dark:hover:bg-slate-700 transition-colors"
                >
                  {isExpanded ? (
                    <ChevronUp className="h-4 w-4 mr-1" />
                  ) : (
                    <ChevronDown className="h-4 w-4 mr-1" />
                  )}
                  <span className="hidden sm:inline">
                    {isExpanded
                      ? "Show Less"
                      : `Show All (${sortedPorts.length})`}
                  </span>
                  <span className="sm:hidden">
                    {isExpanded ? "Less" : "All"}
                  </span>
                </button>
              )}
            </div>
          </div>
        </div>

        {ok && visiblePorts.length > 0 && (
          <div>
            {portLayout === "list" && (
              <ul className="space-y-2">
                {portsToDisplay.map((port) => (
                  <PortCard
                    key={
                      port.internal
                        ? `${id}-${port.container_id || port.app_id}-${port.host_port}-internal`
                        : `${id}-${port.host_ip}-${port.host_port}`
                    }
                    port={port}
                    itemKey={
                      port.internal
                        ? `${id}-${port.container_id || port.app_id}-${port.host_port}-internal`
                        : `${id}-${port.host_ip}-${port.host_port}`
                    }
                    searchTerm={searchTerm}
                    actionFeedback={actionFeedback}
                    onCopy={onCopy}
                    onEdit={onNote}
                    onToggleIgnore={onToggleIgnore}
                    serverId={id}
                    serverUrl={serverUrl}
                  />
                ))}
              </ul>
            )}

            {portLayout === "card" && (
              <ul className="space-y-2">
                {portsToDisplay.map((port) => (
                  <PortCard
                    key={
                      port.internal
                        ? `${id}-${port.container_id || port.app_id}-${port.host_port}-internal`
                        : `${id}-${port.host_ip}-${port.host_port}`
                    }
                    port={port}
                    itemKey={
                      port.internal
                        ? `${id}-${port.container_id || port.app_id}-${port.host_port}-internal`
                        : `${id}-${port.host_ip}-${port.host_port}`
                    }
                    searchTerm={searchTerm}
                    actionFeedback={actionFeedback}
                    onCopy={onCopy}
                    onEdit={onNote}
                    onToggleIgnore={onToggleIgnore}
                    serverId={id}
                    serverUrl={serverUrl}
                  />
                ))}
              </ul>
            )}

            {portLayout === "grid" && (
              <div className="grid grid-cols-1 md:grid-cols-2 lg:grid-cols-3 gap-4">
                {portsToDisplay.map((port) => (
                  <PortGridItem
                    key={
                      port.internal
                        ? `${id}-${port.container_id || port.app_id}-${port.host_port}-internal`
                        : `${id}-${port.host_ip}-${port.host_port}`
                    }
                    port={port}
                    searchTerm={searchTerm}
                    actionFeedback={actionFeedback}
                    onCopy={onCopy}
                    onNote={onNote}
                    onToggleIgnore={onToggleIgnore}
                    serverId={id}
                    serverUrl={serverUrl}
                  />
                ))}
              </div>
            )}
            {portLayout === "table" && (
              <PortTable
                ports={portsToDisplay}
                serverId={id}
                serverUrl={serverUrl}
                searchTerm={searchTerm}
                actionFeedback={actionFeedback}
                onCopy={onCopy}
                onNote={onNote}
                onToggleIgnore={onToggleIgnore}
                sortConfig={sortConfig}
                onSort={(key) =>
                  setSortConfig((prev) => ({
                    key,
                    direction:
                      prev.key === key && prev.direction === "ascending"
                        ? "descending"
                        : "ascending",
                  }))
                }
              />
            )}

            {!isExpanded && sortedPorts.length > 8 && portLayout !== "grid" && (
              <div className="p-4 text-center border-t border-slate-100 dark:border-slate-800">
                <button
                  onClick={onToggleExpanded}
                  className="text-blue-600 hover:text-blue-800 dark:text-blue-400 dark:hover:text-blue-300 text-sm font-medium"
                >
                  + {sortedPorts.length - 8} more ports
                </button>
              </div>
            )}
          </div>
        )}

        {ok && visiblePorts.length === 0 && (
          <div className="p-6 text-center text-slate-500 dark:text-slate-400">
            No ports detected or all ports are hidden.
          </div>
        )}

        {!ok && (
          <div className="p-6 text-center text-red-500 dark:text-red-400">
            Server is offline or API is not reachable.
          </div>
        )}

        {hiddenPorts.length > 0 && (
          <div className="border-t border-slate-200 dark:border-slate-700/50">
            <HiddenPortsDrawer
              hiddenPorts={hiddenPorts}
              onUnhide={(p) => onToggleIgnore(id, p)}
              serverId={id}
            />
          </div>
        )}
      </div>
    </div>
  );
}

export const ServerSection = React.memo(ServerSectionComponent);<|MERGE_RESOLUTION|>--- conflicted
+++ resolved
@@ -63,11 +63,7 @@
   onInfoCardLayoutChange,
 }) {
   // Initialize logger for ServerSection component
-<<<<<<< HEAD
   const logger = useMemo(() => new Logger('ServerSection'), []);
-=======
-  const logger = new Logger('ServerSection');
->>>>>>> de161201
   
   const [sortConfig, setSortConfig] = useState(() => {
     try {
